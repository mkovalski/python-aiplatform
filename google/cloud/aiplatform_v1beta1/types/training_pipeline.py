--- conflicted
+++ resolved
@@ -94,13 +94,8 @@
             contains ``metadata`` object.
         model_to_upload (google.cloud.aiplatform_v1beta1.types.Model):
             Describes the Model that may be uploaded (via
-<<<<<<< HEAD
-            [ModelService.UploadMode][]) by this TrainingPipeline. The
-            TrainingPipeline's
-=======
             ``ModelService.UploadModel``)
             by this TrainingPipeline. The TrainingPipeline's
->>>>>>> 82193ef4
             ``training_task_definition``
             should make clear whether this Model description should be
             populated, and if there are any special requirements
@@ -207,21 +202,6 @@
             Supported only for tabular Datasets.
             Split based on the timestamp of the input data
             pieces.
-<<<<<<< HEAD
-        gcs_destination (~.io.GcsDestination):
-            The Google Cloud Storage location where the training data is
-            to be written to. In the given directory a new directory
-            will be created with name:
-            ``dataset-<dataset-id>-<annotation-type>-<timestamp-of-training-call>``
-            where timestamp is in YYYY-MM-DDThh:mm:ss.sssZ ISO-8601
-            format. All training input data will be written into that
-            directory.
-
-            The AI Platform environment variables representing Google
-            Cloud Storage data URIs will always be represented in the
-            Google Cloud Storage wildcard format to support sharded
-            data. e.g.: "gs://.../training-*.jsonl"
-=======
         gcs_destination (google.cloud.aiplatform_v1beta1.types.GcsDestination):
             The Cloud Storage location where the training data is to be
             written to. In the given directory a new directory is
@@ -235,7 +215,6 @@
             Storage data URIs are represented in the Cloud Storage
             wildcard format to support sharded data. e.g.:
             "gs://.../training-*.jsonl"
->>>>>>> 82193ef4
 
             -  AIP_DATA_FORMAT = "jsonl" for non-tabular data, "csv" for
                tabular data
@@ -250,26 +229,17 @@
             -  AIP_TEST_DATA_URI =
 
             "gcs_destination/dataset---/test-*.${AIP_DATA_FORMAT}".
-<<<<<<< HEAD
-        bigquery_destination (~.io.BigQueryDestination):
-=======
         bigquery_destination (google.cloud.aiplatform_v1beta1.types.BigQueryDestination):
             Only applicable to custom training with tabular Dataset with
             BigQuery source.
 
->>>>>>> 82193ef4
             The BigQuery project location where the training data is to
             be written to. In the given project a new dataset is created
             with name
             ``dataset_<dataset-id>_<annotation-type>_<timestamp-of-training-call>``
             where timestamp is in YYYY_MM_DDThh_mm_ss_sssZ format. All
-<<<<<<< HEAD
-            training input data will be written into that dataset. In
-            the dataset three tables will be created, ``training``,
-=======
             training input data is written into that dataset. In the
             dataset three tables are created, ``training``,
->>>>>>> 82193ef4
             ``validation`` and ``test``.
 
             -  AIP_DATA_FORMAT = "bigquery".
@@ -312,16 +282,10 @@
 
             Cloud Storage URI that points to a YAML file describing the
             annotation schema. The schema is defined as an OpenAPI 3.0.2
-<<<<<<< HEAD
-            [Schema Object](https://github.com/OAI/OpenAPI-Specification/blob/master/versions/3.0.2.md#schema-object) The schema files
-            that can be used here are found in
-            gs://google-cloud-aiplatform/schema/dataset/annotation/,
-=======
             `Schema
             Object <https://tinyurl.com/y538mdwt#schema-object>`__. The
             schema files that can be used here are found in
             gs://google-cloud-aiplatform/schema/dataset/annotation/ ,
->>>>>>> 82193ef4
             note that the chosen schema must be consistent with
             ``metadata``
             of the Dataset specified by
