--- conflicted
+++ resolved
@@ -15,16 +15,12 @@
 # limitations under the License.
 #
 
-<<<<<<< HEAD
-from typing import Iterable, Optional, Union
-=======
 from typing import Iterable, Optional, Union, Sequence, Dict
 
 import abc
 import sys
 import time
 import logging
->>>>>>> 1b78bbea
 
 from google.cloud import storage
 from google.cloud import bigquery
@@ -35,14 +31,6 @@
 from google.cloud.aiplatform import initializer
 from google.cloud.aiplatform import constants
 from google.cloud.aiplatform import utils
-<<<<<<< HEAD
-from google.cloud.aiplatform_v1beta1.types import job_state
-from google.cloud.aiplatform_v1beta1.services.job_service import (
-    client as job_service_client,
-)
-
-=======
->>>>>>> 1b78bbea
 
 from google.cloud.aiplatform_v1beta1.services.job_service import (
     client as job_service_client,
@@ -199,11 +187,6 @@
                 Custom credentials to use. If not set, credentials set in
                 aiplatform.init will be used.
         """
-<<<<<<< HEAD
-
-        super().__init__(
-            job_name=batch_prediction_job_name,
-=======
 
         super().__init__(
             job_name=batch_prediction_job_name,
@@ -519,7 +502,6 @@
 
         batch_prediction_job = cls(
             batch_prediction_job_name=gca_batch_prediction_job.name,
->>>>>>> 1b78bbea
             project=project,
             location=location,
             credentials=credentials,
