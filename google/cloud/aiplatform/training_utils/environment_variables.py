# -*- coding: utf-8 -*-

# Copyright 2021 Google LLC
#
# Licensed under the Apache License, Version 2.0 (the "License");
# you may not use this file except in compliance with the License.
# You may obtain a copy of the License at
#
#     https://www.apache.org/licenses/LICENSE-2.0
#
# Unless required by applicable law or agreed to in writing, software
# distributed under the License is distributed on an "AS IS" BASIS,
# WITHOUT WARRANTIES OR CONDITIONS OF ANY KIND, either express or implied.
# See the License for the specific language governing permissions and
# limitations under the License.
#

# Environment variables used in Vertex AI Training.

import json
import os

from typing import Dict, Optional


def _json_helper(env_var: str) -> Optional[Dict]:
    """Helper to convert a dictionary represented as a string to a dictionary.

    Args:
        env_var (str):
            Required. The name of the environment variable.

    Returns:
        A dictionary if the variable was found, None otherwise.
    """
    env = os.environ.get(env_var)
    if env is not None:
        return json.loads(env)
    else:
        return None


# Cloud Storage URI of a directory intended for training data.
training_data_uri = os.environ.get("AIP_TRAINING_DATA_URI")

# Cloud Storage URI of a directory intended for validation data.
validation_data_uri = os.environ.get("AIP_VALIDATION_DATA_URI")

# Cloud Storage URI of a directory intended for test data.
test_data_uri = os.environ.get("AIP_TEST_DATA_URI")

# Cloud Storage URI of a directory intended for saving model artefacts.
model_dir = os.environ.get("AIP_MODEL_DIR")

# Cloud Storage URI of a directory intended for saving checkpoints.
checkpoint_dir = os.environ.get("AIP_CHECKPOINT_DIR")

# Cloud Storage URI of a directory intended for saving TensorBoard logs.
tensorboard_log_dir = os.environ.get("AIP_TENSORBOARD_LOG_DIR")

# json string as described in https://cloud.google.com/ai-platform-unified/docs/training/distributed-training#cluster-variables
cluster_spec = _json_helper("CLUSTER_SPEC")

# json string as described in https://cloud.google.com/ai-platform-unified/docs/training/distributed-training#tf-config
tf_config = _json_helper("TF_CONFIG")

# Profiler port used for capturing profiling samples.
tf_profiler_port = os.environ.get("AIP_TF_PROFILER_PORT")

# API URI used for the tensorboard uploader.
tensorboard_api_uri = os.environ.get("AIP_TENSORBOARD_API_URI")

# The name of the tensorboard resource, in the form:
# `projects/{project_id}/locations/{location}/tensorboards/{tensorboard_name}`
tensorboard_resource_name = os.environ.get("AIP_TENSORBOARD_RESOURCE_NAME")

# The name given to the training job.
cloud_ml_job_id = os.environ.get("CLOUD_ML_JOB_ID")

<<<<<<< HEAD
# The port to host the profiling webserver on.
=======
# The HTTP Handler port to use to host the profiling webserver.
>>>>>>> 6d5c7c42
http_handler_port = os.environ.get("AIP_HTTP_HANDLER_PORT")<|MERGE_RESOLUTION|>--- conflicted
+++ resolved
@@ -77,9 +77,5 @@
 # The name given to the training job.
 cloud_ml_job_id = os.environ.get("CLOUD_ML_JOB_ID")
 
-<<<<<<< HEAD
-# The port to host the profiling webserver on.
-=======
 # The HTTP Handler port to use to host the profiling webserver.
->>>>>>> 6d5c7c42
 http_handler_port = os.environ.get("AIP_HTTP_HANDLER_PORT")