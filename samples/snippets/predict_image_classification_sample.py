# Copyright 2020 Google LLC
#
# Licensed under the Apache License, Version 2.0 (the "License");
# you may not use this file except in compliance with the License.
# You may obtain a copy of the License at
#
#     https://www.apache.org/licenses/LICENSE-2.0
#
# Unless required by applicable law or agreed to in writing, software
# distributed under the License is distributed on an "AS IS" BASIS,
# WITHOUT WARRANTIES OR CONDITIONS OF ANY KIND, either express or implied.
# See the License for the specific language governing permissions and
# limitations under the License.

# [START aiplatform_predict_image_classification_sample]
import base64
<<<<<<< HEAD

from google.cloud import aiplatform
from google.protobuf import json_format
from google.protobuf.struct_pb2 import Value
=======
>>>>>>> 1b78bbea

from google.cloud import aiplatform
from google.cloud.aiplatform.gapic.schema import predict


def predict_image_classification_sample(
    project: str,
    endpoint_id: str,
    filename: str,
    location: str = "us-central1",
    api_endpoint: str = "us-central1-prediction-aiplatform.googleapis.com",
):
    # The AI Platform services require regional API endpoints.
    client_options = {"api_endpoint": api_endpoint}
    # Initialize client that will be used to create and send requests.
    # This client only needs to be created once, and can be reused for multiple requests.
    client = aiplatform.gapic.PredictionServiceClient(client_options=client_options)
    with open(filename, "rb") as f:
        file_content = f.read()

    # The format of each instance should conform to the deployed model's prediction input schema.
    encoded_content = base64.b64encode(file_content).decode("utf-8")
    instance = predict.instance.ImageClassificationPredictionInstance(
        content=encoded_content,
    ).to_value()
    instances = [instance]
    # See gs://google-cloud-aiplatform/schema/predict/params/image_classification_1.0.0.yaml for the format of the parameters.
<<<<<<< HEAD
    parameters_dict = {"confidenceThreshold": 0.5, "maxPredictions": 5}
    parameters = json_format.ParseDict(parameters_dict, Value())
=======
    parameters = predict.params.ImageClassificationPredictionParams(
        confidence_threshold=0.5, max_predictions=5,
    ).to_value()
>>>>>>> 1b78bbea
    endpoint = client.endpoint_path(
        project=project, location=location, endpoint=endpoint_id
    )
    response = client.predict(
        endpoint=endpoint, instances=instances, parameters=parameters
    )
    print("response")
    print(" deployed_model_id:", response.deployed_model_id)
    # See gs://google-cloud-aiplatform/schema/predict/prediction/classification.yaml for the format of the predictions.
    predictions = response.predictions
    for prediction in predictions:
        print(" prediction:", dict(prediction))


# [END aiplatform_predict_image_classification_sample]<|MERGE_RESOLUTION|>--- conflicted
+++ resolved
@@ -14,13 +14,6 @@
 
 # [START aiplatform_predict_image_classification_sample]
 import base64
-<<<<<<< HEAD
-
-from google.cloud import aiplatform
-from google.protobuf import json_format
-from google.protobuf.struct_pb2 import Value
-=======
->>>>>>> 1b78bbea
 
 from google.cloud import aiplatform
 from google.cloud.aiplatform.gapic.schema import predict
@@ -48,14 +41,9 @@
     ).to_value()
     instances = [instance]
     # See gs://google-cloud-aiplatform/schema/predict/params/image_classification_1.0.0.yaml for the format of the parameters.
-<<<<<<< HEAD
-    parameters_dict = {"confidenceThreshold": 0.5, "maxPredictions": 5}
-    parameters = json_format.ParseDict(parameters_dict, Value())
-=======
     parameters = predict.params.ImageClassificationPredictionParams(
         confidence_threshold=0.5, max_predictions=5,
     ).to_value()
->>>>>>> 1b78bbea
     endpoint = client.endpoint_path(
         project=project, location=location, endpoint=endpoint_id
     )
